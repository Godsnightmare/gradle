/*
 * Copyright 2021 the original author or authors.
 *
 * Licensed under the Apache License, Version 2.0 (the "License");
 * you may not use this file except in compliance with the License.
 * You may obtain a copy of the License at
 *
 *      http://www.apache.org/licenses/LICENSE-2.0
 *
 * Unless required by applicable law or agreed to in writing, software
 * distributed under the License is distributed on an "AS IS" BASIS,
 * WITHOUT WARRANTIES OR CONDITIONS OF ANY KIND, either express or implied.
 * See the License for the specific language governing permissions and
 * limitations under the License.
 */

package org.gradle.api.plugins.jvm.internal;

import org.gradle.api.Action;
import org.gradle.api.InvalidUserDataException;
import org.gradle.api.Transformer;
import org.gradle.api.artifacts.Configuration;
import org.gradle.api.artifacts.Dependency;
import org.gradle.api.artifacts.MinimalExternalModuleDependency;
import org.gradle.api.artifacts.ModuleDependency;
import org.gradle.api.artifacts.ProjectDependency;
import org.gradle.api.artifacts.dsl.DependencyHandler;
import org.gradle.api.internal.catalog.DependencyBundleValueSource;
import org.gradle.api.internal.provider.DefaultValueSourceProviderFactory;
import org.gradle.api.model.ObjectFactory;
import org.gradle.api.plugins.jvm.JvmComponentDependencies;
import org.gradle.api.provider.ListProperty;
import org.gradle.api.provider.Provider;
import org.gradle.api.provider.ProviderConvertible;
import org.gradle.api.provider.ValueSource;
import org.gradle.internal.Cast;
import org.gradle.internal.component.external.model.ImmutableCapability;
import org.gradle.internal.component.external.model.ProjectTestFixtures;

import javax.annotation.Nullable;
import javax.inject.Inject;
import java.util.List;
import java.util.stream.Collectors;

import static org.gradle.internal.component.external.model.TestFixturesSupport.TEST_FIXTURES_CAPABILITY_APPENDIX;

public class DefaultJvmComponentDependencies implements JvmComponentDependencies {
    private final Configuration implementation;
    private final Configuration compileOnly;
    private final Configuration runtimeOnly;
    private final Configuration annotationProcessor;

    @Inject
    public DefaultJvmComponentDependencies(Configuration implementation, Configuration compileOnly, Configuration runtimeOnly, Configuration annotationProcessor) {
        this.implementation = implementation;
        this.compileOnly = compileOnly;
        this.runtimeOnly = runtimeOnly;
        this.annotationProcessor = annotationProcessor;
    }

    @Inject
    protected DependencyHandler getDependencyHandler() {
        throw new UnsupportedOperationException();
    }

    @Inject
    protected ObjectFactory getObjectFactory() {
        throw new UnsupportedOperationException();
    }

    @Override
    public void implementation(Object dependency) {
        implementation(dependency, null);
    }

    @Override
    public void implementation(Object dependency, @Nullable Action<? super Dependency> configuration) {
        doAdd(implementation, dependency, configuration);
    }

    @Override
    public void runtimeOnly(Object dependency) {
        runtimeOnly(dependency, null);
    }

    @Override
    public void runtimeOnly(Object dependency, @Nullable Action<? super Dependency> configuration) {
        doAdd(runtimeOnly, dependency, configuration);
    }

    @Override
    public void compileOnly(Object dependency) {
        compileOnly(dependency, null);
    }

    @Override
    public void compileOnly(Object dependency, @Nullable Action<? super Dependency> configuration) {
        doAdd(compileOnly, dependency, configuration);
    }

    @Override
<<<<<<< HEAD
    public Dependency testFixtures(Object notation) {
        Dependency testFixturesDependency = create(notation, null);
        if (testFixturesDependency instanceof ProjectDependency) {
            ProjectDependency projectDependency = (ProjectDependency) testFixturesDependency;
            projectDependency.capabilities(new ProjectTestFixtures(projectDependency.getDependencyProject()));
        } else if (testFixturesDependency instanceof ModuleDependency) {
            ModuleDependency moduleDependency = (ModuleDependency) testFixturesDependency;
            moduleDependency.capabilities(capabilities -> capabilities.requireCapability(new ImmutableCapability(
                moduleDependency.getGroup(),
                moduleDependency.getName() + TEST_FIXTURES_CAPABILITY_APPENDIX,
                null)));
        }
        return testFixturesDependency;
    }

    @Override
    public Dependency testFixtures(Object notation, Action<? super Dependency> configureAction) {
        Dependency testFixturesDependency = testFixtures(notation);
        configureAction.execute(testFixturesDependency);
        return testFixturesDependency;
=======
    public void annotationProcessor(Object dependency) {
        annotationProcessor(dependency, null);
    }

    @Override
    public void annotationProcessor(Object dependency, @Nullable Action<? super Dependency> configuration) {
        doAdd(annotationProcessor, dependency, configuration);
>>>>>>> 3d8da3b5
    }

    private void doAdd(Configuration bucket, Object dependency, @Nullable Action<? super Dependency> configuration) {
        if (dependency instanceof ProviderConvertible<?>) {
            doAddLazy(bucket, ((ProviderConvertible<?>) dependency).asProvider(), configuration);
        } else if (dependency instanceof Provider<?>) {
            doAddLazy(bucket, (Provider<?>) dependency, configuration);
        } else {
            doAddEager(bucket, dependency, configuration);
        }
    }

    private void doAddEager(Configuration bucket, Object dependency, @Nullable Action<? super Dependency> configuration) {
        Dependency created = create(dependency, configuration);
        bucket.getDependencies().add(created);
    }

    private void doAddLazy(Configuration bucket, Provider<?> dependencyProvider, @Nullable Action<? super Dependency> configuration) {
        if (dependencyProvider instanceof DefaultValueSourceProviderFactory.ValueSourceProvider) {
            Class<? extends ValueSource<?, ?>> valueSourceType = ((DefaultValueSourceProviderFactory.ValueSourceProvider<?, ?>) dependencyProvider).getValueSourceType();
            if (valueSourceType.isAssignableFrom(DependencyBundleValueSource.class)) {
                doAddListProvider(bucket, dependencyProvider, configuration);
                return;
            }
        }
        Provider<Dependency> lazyDependency = dependencyProvider.map(mapDependencyProvider(bucket, configuration));
        bucket.getDependencies().addLater(lazyDependency);
    }

    private void doAddListProvider(Configuration bucket, Provider<?> dependency, @Nullable Action<? super Dependency> configuration) {
        // workaround for the fact that mapping to a list will not create a `CollectionProviderInternal`
        final ListProperty<Dependency> dependencies = getObjectFactory().listProperty(Dependency.class);
        dependencies.set(dependency.map(notation -> {
            List<MinimalExternalModuleDependency> deps = Cast.uncheckedCast(notation);
            return deps.stream().map(d -> create(d, configuration)).collect(Collectors.toList());
        }));
        bucket.getDependencies().addAllLater(dependencies);
    }

    private <T> Transformer<Dependency, T> mapDependencyProvider(Configuration bucket, @Nullable Action<? super Dependency> configuration) {
        return lazyNotation -> {
            if (lazyNotation instanceof Configuration) {
                throw new InvalidUserDataException("Adding a configuration as a dependency using a provider isn't supported. You should call " + bucket.getName() + ".extendsFrom(" + ((Configuration) lazyNotation).getName() + ") instead");
            }
            return create(lazyNotation, configuration);
        };
    }

    private Dependency create(Object dependency, @Nullable Action<? super Dependency> configuration) {
        final Dependency created = getDependencyHandler().create(dependency);
        if (configuration != null) {
            configuration.execute(created);
        }
        return created;
    }
}<|MERGE_RESOLUTION|>--- conflicted
+++ resolved
@@ -99,7 +99,6 @@
     }
 
     @Override
-<<<<<<< HEAD
     public Dependency testFixtures(Object notation) {
         Dependency testFixturesDependency = create(notation, null);
         if (testFixturesDependency instanceof ProjectDependency) {
@@ -120,7 +119,8 @@
         Dependency testFixturesDependency = testFixtures(notation);
         configureAction.execute(testFixturesDependency);
         return testFixturesDependency;
-=======
+    }
+
     public void annotationProcessor(Object dependency) {
         annotationProcessor(dependency, null);
     }
@@ -128,7 +128,6 @@
     @Override
     public void annotationProcessor(Object dependency, @Nullable Action<? super Dependency> configuration) {
         doAdd(annotationProcessor, dependency, configuration);
->>>>>>> 3d8da3b5
     }
 
     private void doAdd(Configuration bucket, Object dependency, @Nullable Action<? super Dependency> configuration) {
