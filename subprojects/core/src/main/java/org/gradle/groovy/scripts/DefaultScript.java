/*
 * Copyright 2010 the original author or authors.
 *
 * Licensed under the Apache License, Version 2.0 (the "License");
 * you may not use this file except in compliance with the License.
 * You may obtain a copy of the License at
 *
 *      http://www.apache.org/licenses/LICENSE-2.0
 *
 * Unless required by applicable law or agreed to in writing, software
 * distributed under the License is distributed on an "AS IS" BASIS,
 * WITHOUT WARRANTIES OR CONDITIONS OF ANY KIND, either express or implied.
 * See the License for the specific language governing permissions and
 * limitations under the License.
 */

package org.gradle.groovy.scripts;

import groovy.lang.Closure;
import org.gradle.api.Action;
import org.gradle.api.PathValidation;
import org.gradle.api.Script;
import org.gradle.api.file.ConfigurableFileCollection;
import org.gradle.api.file.ConfigurableFileTree;
import org.gradle.api.file.CopySpec;
import org.gradle.api.file.DeleteSpec;
import org.gradle.api.file.FileTree;
import org.gradle.api.initialization.dsl.ScriptHandler;
import org.gradle.api.internal.ProcessOperations;
import org.gradle.api.internal.file.DefaultFileOperations;
import org.gradle.api.internal.file.FileCollectionFactory;
import org.gradle.api.internal.file.FileLookup;
import org.gradle.api.internal.file.FileOperations;
import org.gradle.api.internal.file.FileResolver;
import org.gradle.api.internal.file.HasScriptServices;
import org.gradle.api.internal.initialization.ClassLoaderScope;
import org.gradle.api.internal.initialization.ScriptHandlerFactory;
import org.gradle.api.internal.model.InstantiatorBackedObjectFactory;
import org.gradle.api.internal.plugins.DefaultObjectConfigurationAction;
import org.gradle.api.logging.Logger;
import org.gradle.api.logging.Logging;
import org.gradle.api.logging.LoggingManager;
import org.gradle.api.provider.Provider;
import org.gradle.api.provider.ProviderFactory;
import org.gradle.api.resources.ResourceHandler;
import org.gradle.api.tasks.WorkResult;
import org.gradle.configuration.ScriptPluginFactory;
import org.gradle.internal.Actions;
import org.gradle.internal.reflect.Instantiator;
import org.gradle.internal.resource.TextUriResourceLoader;
import org.gradle.internal.service.ServiceRegistry;
import org.gradle.process.ExecResult;
import org.gradle.process.ExecSpec;
import org.gradle.process.JavaExecSpec;
import org.gradle.process.internal.ExecFactory;
import org.gradle.util.ConfigureUtil;

import java.io.File;
import java.net.URI;
import java.util.Map;
import java.util.concurrent.Callable;

public abstract class DefaultScript extends BasicScript {
    private static final Logger LOGGER = Logging.getLogger(Script.class);

    private FileOperations fileOperations;
    private ProcessOperations processOperations;
    private ProviderFactory providerFactory;
    private LoggingManager loggingManager;

    public ServiceRegistry __scriptServices;

    @Override
    public void init(final Object target, ServiceRegistry services) {
        super.init(target, services);
        this.__scriptServices = services;
        loggingManager = services.get(LoggingManager.class);
        if (target instanceof HasScriptServices) {
            HasScriptServices scriptServices = (HasScriptServices) target;
            fileOperations = scriptServices.getFileOperations();
            processOperations = scriptServices.getProcessOperations();
        } else {
            Instantiator instantiator = services.get(Instantiator.class);
            FileLookup fileLookup = services.get(FileLookup.class);
            FileCollectionFactory fileCollectionFactory = services.get(FileCollectionFactory.class);
            File sourceFile = getScriptSource().getResource().getLocation().getFile();
            if (sourceFile != null) {
                FileResolver resolver = fileLookup.getFileResolver(sourceFile.getParentFile());
<<<<<<< HEAD
                DefaultFileCollectionFactory fileCollectionFactoryWithBase = new DefaultFileCollectionFactory(resolver, null);
                fileOperations = DefaultFileOperations.createSimple(resolver, fileCollectionFactoryWithBase, services);
                processOperations = services.get(ExecFactory.class).forContext(resolver, fileCollectionFactoryWithBase, instantiator, new InstantiatorBackedObjectFactory(instantiator));
            } else {
                fileOperations = DefaultFileOperations.createSimple(fileLookup.getFileResolver(), fileCollectionFactory, services);
=======
                FileCollectionFactory fileCollectionFactoryWithBase = fileCollectionFactory.withResolver(resolver);
                fileOperations = new DefaultFileOperations(
                    resolver,
                    null,
                    instantiator,
                    directoryFileTreeFactory,
                    streamHasher,
                    fileHasher,
                    textResourceLoader,
                    fileCollectionFactoryWithBase,
                    fileSystem,
                    deleter
                );
                processOperations = services.get(ExecFactory.class).forContext(resolver, fileCollectionFactoryWithBase, instantiator, new InstantiatorBackedObjectFactory(instantiator));
            } else {
                fileOperations = new DefaultFileOperations(
                    fileLookup.getFileResolver(),
                    null,
                    instantiator,
                    directoryFileTreeFactory,
                    streamHasher,
                    fileHasher,
                    textResourceLoader,
                    fileCollectionFactory,
                    fileSystem,
                    deleter
                );
>>>>>>> b4c09637
                processOperations = services.get(ExecFactory.class);
            }
        }

        providerFactory = services.get(ProviderFactory.class);
    }

    public FileResolver getFileResolver() {
        return fileOperations.getFileResolver();
    }

    private DefaultObjectConfigurationAction createObjectConfigurationAction() {
        ClassLoaderScope classLoaderScope = __scriptServices.get(ClassLoaderScope.class);
        return new DefaultObjectConfigurationAction(
            getFileResolver(),
            __scriptServices.get(ScriptPluginFactory.class),
            __scriptServices.get(ScriptHandlerFactory.class),
            classLoaderScope,
            __scriptServices.get(TextUriResourceLoader.Factory.class),
            getScriptTarget()
        );
    }

    @Override
    public void apply(Closure closure) {
        DefaultObjectConfigurationAction action = createObjectConfigurationAction();
        ConfigureUtil.configure(closure, action);
        action.execute();
    }

    @Override
    public void apply(Map options) {
        DefaultObjectConfigurationAction action = createObjectConfigurationAction();
        ConfigureUtil.configureByMap(options, action);
        action.execute();
    }

    @Override
    public ScriptHandler getBuildscript() {
        return __scriptServices.get(ScriptHandler.class);
    }

    @Override
    public void buildscript(Closure configureClosure) {
        ConfigureUtil.configure(configureClosure, getBuildscript());
    }

    @Override
    public File file(Object path) {
        return fileOperations.file(path);
    }

    @Override
    public File file(Object path, PathValidation validation) {
        return fileOperations.file(path, validation);
    }

    @Override
    public URI uri(Object path) {
        return fileOperations.uri(path);
    }

    @Override
    public ConfigurableFileCollection files(Object... paths) {
        return fileOperations.configurableFiles(paths);
    }

    @Override
    public ConfigurableFileCollection files(Object paths, Closure configureClosure) {
        return ConfigureUtil.configure(configureClosure, files(paths));
    }

    @Override
    public String relativePath(Object path) {
        return fileOperations.relativePath(path);
    }

    @Override
    public ConfigurableFileTree fileTree(Object baseDir) {
        return fileOperations.fileTree(baseDir);
    }

    @Override
    public ConfigurableFileTree fileTree(Map<String, ?> args) {
        return fileOperations.fileTree(args);
    }

    @Override
    public ConfigurableFileTree fileTree(Object baseDir, Closure configureClosure) {
        return ConfigureUtil.configure(configureClosure, fileOperations.fileTree(baseDir));
    }

    @Override
    public FileTree zipTree(Object zipPath) {
        return fileOperations.zipTree(zipPath);
    }

    @Override
    public FileTree tarTree(Object tarPath) {
        return fileOperations.tarTree(tarPath);
    }

    @Override
    public ResourceHandler getResources() {
        return fileOperations.getResources();
    }

    @Override
    public WorkResult copy(Closure closure) {
        return copy(ConfigureUtil.configureUsing(closure));
    }

    public WorkResult copy(Action<? super CopySpec> action) {
        return fileOperations.copy(action);
    }

    public WorkResult sync(Action<? super CopySpec> action) {
        return fileOperations.sync(action);
    }

    @Override
    public CopySpec copySpec(Closure closure) {
        return Actions.with(copySpec(), ConfigureUtil.configureUsing(closure));
    }

    public CopySpec copySpec() {
        return fileOperations.copySpec();
    }

    @Override
    public File mkdir(Object path) {
        return fileOperations.mkdir(path);
    }

    @Override
    public boolean delete(Object... paths) {
        return fileOperations.delete(paths);
    }

    public WorkResult delete(Action<? super DeleteSpec> action) {
        return fileOperations.delete(action);
    }

    @Override
    public ExecResult javaexec(Closure closure) {
        return processOperations.javaexec(ConfigureUtil.configureUsing(closure));
    }

    @Override
    public ExecResult javaexec(Action<? super JavaExecSpec> action) {
        return processOperations.javaexec(action);
    }

    @Override
    public ExecResult exec(Closure closure) {
        return processOperations.exec(ConfigureUtil.configureUsing(closure));
    }

    @Override
    public ExecResult exec(Action<? super ExecSpec> action) {
        return processOperations.exec(action);
    }

    @Override
    public <T> Provider<T> provider(Callable<T> value) {
        return providerFactory.provider(value);
    }

    @Override
    public LoggingManager getLogging() {
        return loggingManager;
    }

    @Override
    public Logger getLogger() {
        return LOGGER;
    }

    public String toString() {
        return "script";
    }


}<|MERGE_RESOLUTION|>--- conflicted
+++ resolved
@@ -86,41 +86,11 @@
             File sourceFile = getScriptSource().getResource().getLocation().getFile();
             if (sourceFile != null) {
                 FileResolver resolver = fileLookup.getFileResolver(sourceFile.getParentFile());
-<<<<<<< HEAD
-                DefaultFileCollectionFactory fileCollectionFactoryWithBase = new DefaultFileCollectionFactory(resolver, null);
+                FileCollectionFactory fileCollectionFactoryWithBase = fileCollectionFactory.withResolver(resolver);
                 fileOperations = DefaultFileOperations.createSimple(resolver, fileCollectionFactoryWithBase, services);
                 processOperations = services.get(ExecFactory.class).forContext(resolver, fileCollectionFactoryWithBase, instantiator, new InstantiatorBackedObjectFactory(instantiator));
             } else {
                 fileOperations = DefaultFileOperations.createSimple(fileLookup.getFileResolver(), fileCollectionFactory, services);
-=======
-                FileCollectionFactory fileCollectionFactoryWithBase = fileCollectionFactory.withResolver(resolver);
-                fileOperations = new DefaultFileOperations(
-                    resolver,
-                    null,
-                    instantiator,
-                    directoryFileTreeFactory,
-                    streamHasher,
-                    fileHasher,
-                    textResourceLoader,
-                    fileCollectionFactoryWithBase,
-                    fileSystem,
-                    deleter
-                );
-                processOperations = services.get(ExecFactory.class).forContext(resolver, fileCollectionFactoryWithBase, instantiator, new InstantiatorBackedObjectFactory(instantiator));
-            } else {
-                fileOperations = new DefaultFileOperations(
-                    fileLookup.getFileResolver(),
-                    null,
-                    instantiator,
-                    directoryFileTreeFactory,
-                    streamHasher,
-                    fileHasher,
-                    textResourceLoader,
-                    fileCollectionFactory,
-                    fileSystem,
-                    deleter
-                );
->>>>>>> b4c09637
                 processOperations = services.get(ExecFactory.class);
             }
         }
