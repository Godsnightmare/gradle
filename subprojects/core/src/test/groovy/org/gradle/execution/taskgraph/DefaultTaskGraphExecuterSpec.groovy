/*
 * Copyright 2014 the original author or authors.
 *
 * Licensed under the Apache License, Version 2.0 (the "License");
 * you may not use this file except in compliance with the License.
 * You may obtain a copy of the License at
 *
 *      http://www.apache.org/licenses/LICENSE-2.0
 *
 * Unless required by applicable law or agreed to in writing, software
 * distributed under the License is distributed on an "AS IS" BASIS,
 * WITHOUT WARRANTIES OR CONDITIONS OF ANY KIND, either express or implied.
 * See the License for the specific language governing permissions and
 * limitations under the License.
 */

package org.gradle.execution.taskgraph

import org.gradle.api.Action
import org.gradle.api.BuildCancelledException
import org.gradle.api.CircularReferenceException
import org.gradle.api.Task
import org.gradle.api.execution.TaskExecutionGraphListener
import org.gradle.api.execution.TaskExecutionListener
import org.gradle.api.internal.TaskInternal
import org.gradle.api.internal.TaskOutputsInternal
import org.gradle.api.internal.tasks.TaskDestroyablesInternal
import org.gradle.api.internal.tasks.TaskExecuter
import org.gradle.api.internal.tasks.TaskStateInternal
import org.gradle.api.specs.Spec
import org.gradle.api.tasks.TaskDependency
import org.gradle.execution.TaskFailureHandler
import org.gradle.initialization.BuildCancellationToken
import org.gradle.internal.Factories
import org.gradle.internal.concurrent.ExecutorFactory
import org.gradle.internal.concurrent.StoppableExecutor
import org.gradle.internal.event.DefaultListenerManager
import org.gradle.internal.operations.TestBuildOperationExecutor
import org.gradle.internal.resources.DefaultResourceLockCoordinationService
import org.gradle.internal.work.DefaultWorkerLeaseService
import org.gradle.internal.work.WorkerLeaseRegistry
import org.gradle.testfixtures.ProjectBuilder
import spock.lang.Specification

class DefaultTaskGraphExecuterSpec extends Specification {
    def cancellationToken = Mock(BuildCancellationToken)
    def project = ProjectBuilder.builder().build()
    def listenerManager = new DefaultListenerManager()
    def executer = Mock(TaskExecuter)
    def buildOperationExecutor = new TestBuildOperationExecutor()
    def coordinationService = new DefaultResourceLockCoordinationService()
    def workerLeases = new DefaultWorkerLeaseService(coordinationService, true, 1)
    def executorFactory = Mock(ExecutorFactory)
    def taskExecuter = new DefaultTaskGraphExecuter(listenerManager, new DefaultTaskPlanExecutor(1, executorFactory, workerLeases), Factories.constant(executer), cancellationToken, buildOperationExecutor, workerLeases, coordinationService)
    WorkerLeaseRegistry.WorkerLeaseCompletion parentWorkerLease
    def executedTasks = []

    def setup() {
        parentWorkerLease = workerLeases.getWorkerLease().start()
        _ * executorFactory.create(_) >> Mock(StoppableExecutor)
        _ * executer.execute(_, _, _) >> { args ->
            executedTasks << args[0]
        }
    }

    def cleanup() {
        parentWorkerLease.leaseFinish()
        workerLeases.stop()
    }

    def "notifies task listeners as tasks are executed"() {
        def listener = Mock(TaskExecutionListener)
        def a = task("a")
        def b = task("b")

        given:
        taskExecuter.addTaskExecutionListener(listener)
        taskExecuter.addTasks([a, b])

        when:
        taskExecuter.execute()

        then:
<<<<<<< HEAD
        1 * legacyListener.beforeExecute(_, _) >> { TaskOperationInternal t, e ->
            assert t.task == a
        }
=======
        1 * executorFactory.create(_) >> Mock(StoppableExecutor)
>>>>>>> afd5fa57
        1 * listener.beforeExecute(a)
        1 * listener.afterExecute(a, a.state)

        then:
        1 * listener.beforeExecute(b)
        1 * listener.afterExecute(b, b.state)
        0 * listener._

        and:
        buildOperationExecutor.operations[0].name == ":a"
        buildOperationExecutor.operations[0].displayName == "Task :a"
        buildOperationExecutor.operations[1].name == ":b"
        buildOperationExecutor.operations[1].displayName == "Task :b"
    }

    def "notifies task listener when task fails"() {
        def listener = Mock(TaskExecutionListener)
        def failure = new RuntimeException()
        def a = brokenTask("a", failure)

        given:
        taskExecuter.addTaskExecutionListener(listener)
        taskExecuter.addTasks([a])

        when:
        taskExecuter.execute()

        then:
        RuntimeException e = thrown()
        e == failure
        1 * listener.beforeExecute(a)
        1 * listener.afterExecute(a, a.state)
        0 * listener._
    }

    def "stops running tasks and fails with exception when build is cancelled"() {
        def a = task("a")
        def b = task("b")

        given:
        cancellationToken.cancellationRequested >>> [false, true]

        when:
        taskExecuter.addTasks([a, b])
        taskExecuter.execute()

        then:
        BuildCancelledException e = thrown()
        e.message == 'Build cancelled.'

        and:
        1 * executer.execute(a, a.state, _)
        0 * executer._
    }

    def "does not fail with exception when build is cancelled after last task has started"() {
        def a = task("a")
        def b = task("b")

        given:
        cancellationToken.cancellationRequested >>> [false, false, true]

        when:
        taskExecuter.addTasks([a, b])
        taskExecuter.execute()

        then:
        1 * executer.execute(a, a.state, _)
        1 * executer.execute(b, b.state, _)
        0 * executer._
    }

    def "does not fail with exception when build is cancelled and no tasks scheduled"() {
        given:
        cancellationToken.cancellationRequested >>> [true]

        when:
        taskExecuter.addTasks([])
        taskExecuter.execute()

        then:
        noExceptionThrown()
    }

    def "executes tasks in dependency order"() {
        Task a = task("a")
        Task b = task("b", a)
        Task c = task("c", b, a)
        Task d = task("d", c)

        when:
        taskExecuter.addTasks([d])
        taskExecuter.execute()

        then:
        executedTasks == [a, b, c, d]
    }

    def "executes dependencies in name order"() {
        Task a = task("a")
        Task b = task("b")
        Task c = task("c")
        Task d = task("d", b, a, c)

        when:
        taskExecuter.addTasks([d])
        taskExecuter.execute()

        then:
        executedTasks == [a, b, c, d]
    }

    def "executes tasks in a single batch in name order"() {
        Task a = task("a")
        Task b = task("b")
        Task c = task("c")

        when:
        taskExecuter.addTasks([b, c, a])
        taskExecuter.execute()

        then:
        executedTasks == [a, b, c]
    }

    def "executes batches in order added"() {
        Task a = task("a")
        Task b = task("b")
        Task c = task("c")
        Task d = task("d")

        when:
        taskExecuter.addTasks([c, b])
        taskExecuter.addTasks([d, a])
        taskExecuter.execute()

        then:
        executedTasks == [b, c, a, d]
    }

    def "executes shared dependencies of batches once only"() {
        Task a = task("a")
        Task b = task("b")
        Task c = task("c", a, b)
        Task d = task("d")
        Task e = task("e", b, d)

        when:
        taskExecuter.addTasks([c])
        taskExecuter.addTasks([e])
        taskExecuter.execute()

        then:
        executedTasks == [a, b, c, d, e]
    }

    def "adding tasks adds dependencies"() {
        Task a = task("a")
        Task b = task("b", a)
        Task c = task("c", b, a)
        Task d = task("d", c)

        when:
        taskExecuter.addTasks([d])

        then:
        taskExecuter.hasTask(":a")
        taskExecuter.hasTask(a)
        taskExecuter.hasTask(":b")
        taskExecuter.hasTask(b)
        taskExecuter.hasTask(":c")
        taskExecuter.hasTask(c)
        taskExecuter.hasTask(":d")
        taskExecuter.hasTask(d)
        taskExecuter.allTasks == [a, b, c, d]
    }

    def "get all tasks returns tasks in execution order"() {
        Task d = task("d")
        Task c = task("c")
        Task b = task("b", d, c)
        Task a = task("a", b)

        when:
        taskExecuter.addTasks([a])

        then:
        taskExecuter.allTasks == [c, d, b, a]
    }

    def "cannot use getter methods when graph has not been calculated"() {
        when:
        taskExecuter.hasTask(":a")

        then:
        def e = thrown(IllegalStateException)
        e.message == "Task information is not available, as this task execution graph has not been populated."

        when:
        taskExecuter.hasTask("a")

        then:
        e = thrown(IllegalStateException)
        e.message == "Task information is not available, as this task execution graph has not been populated."

        when:
        taskExecuter.getAllTasks()

        then:
        e = thrown(IllegalStateException)
        e.message == "Task information is not available, as this task execution graph has not been populated."
    }

    def "discards tasks after execute"() {
        Task a = task("a")
        Task b = task("b", a)

        when:
        taskExecuter.addTasks([b])
        taskExecuter.execute()

        then:
        !taskExecuter.hasTask(":a")
        !taskExecuter.hasTask(a)
        taskExecuter.allTasks.isEmpty()
    }

    def "can execute multiple times"() {
        Task a = task("a")
        Task b = task("b", a)
        Task c = task("c")

        when:
        taskExecuter.addTasks([b])
        taskExecuter.execute()

        then:
        executedTasks == [a, b]

        when:
        executedTasks.clear()
        taskExecuter.addTasks([c])

        then:
        taskExecuter.allTasks == [c]

        when:
        taskExecuter.execute()

        then:
        executedTasks == [c]
    }

    def "cannot add task with circular reference"() {
        Task a = newTask("a")
        Task b = task("b", a)
        Task c = task("c", b)
        addDependencies(a, c)

        when:
        taskExecuter.addTasks([c])
        taskExecuter.execute()

        then:
        thrown(CircularReferenceException)
    }

    def "notifies graph listener before execute"() {
        def taskPlanExecutor = Mock(TaskPlanExecutor)
        def taskExecuter = new DefaultTaskGraphExecuter(listenerManager, taskPlanExecutor, Factories.constant(executer), cancellationToken, buildOperationExecutor, workerLeases, coordinationService)
        TaskExecutionGraphListener listener = Mock(TaskExecutionGraphListener)
        Task a = task("a")

        when:
        taskExecuter.addTaskExecutionGraphListener(listener)
        taskExecuter.addTasks([a])
        taskExecuter.execute()

        then:
        1 * listener.graphPopulated(_)

        then:
        1 * taskPlanExecutor.process(_, _)
    }

    def "executes whenReady listener before execute"() {
        def taskPlanExecutor = Mock(TaskPlanExecutor)
        def taskExecuter = new DefaultTaskGraphExecuter(listenerManager, taskPlanExecutor, Factories.constant(executer), cancellationToken, buildOperationExecutor, workerLeases, coordinationService)
        def closure = Mock(Closure)
        def action = Mock(Action)
        Task a = task("a")

        when:
        taskExecuter.whenReady(closure)
        taskExecuter.whenReady(action)
        taskExecuter.addTasks([a])
        taskExecuter.execute()

        then:
        1 * closure.call()
        1 * action.execute(_)

        then:
        1 * taskPlanExecutor.process(_, _)
    }

    def "stops execution on first failure when no failure handler provided"() {
        final RuntimeException failure = new RuntimeException()
        final Task a = brokenTask("a", failure)
        final Task b = task("b")

        taskExecuter.addTasks([a, b])

        when:
        taskExecuter.execute()

        then:
        def e = thrown(RuntimeException)
        e == failure

        and:
        executedTasks == [a]
    }

    def "stops execution on failure when failure handler indicates that execution should stop"() {
        final TaskFailureHandler handler = Mock(TaskFailureHandler)

        final RuntimeException failure = new RuntimeException()
        final RuntimeException wrappedFailure = new RuntimeException()
        final Task a = brokenTask("a", failure)
        final Task b = task("b")

        when:
        taskExecuter.useFailureHandler(handler)
        taskExecuter.addTasks([a, b])
        taskExecuter.execute()

        then:
        1 * handler.onTaskFailure(a) >> { args -> throw wrappedFailure }
        def e = thrown(RuntimeException)
        e == wrappedFailure

        and:
        executedTasks == [a]
    }

    def "notifies before task listener as tasks are executed"() {
        def closure = Mock(Closure) {
            _ * getMaximumNumberOfParameters() >> 1
        }
        def action = Mock(Action)

        final Task a = task("a")
        final Task b = task("b")

        when:
        taskExecuter.beforeTask(closure)
        taskExecuter.beforeTask(action)
        taskExecuter.addTasks([a, b])
        taskExecuter.execute()

        then:
        1 * closure.call(a)
        1 * closure.call(b)
        1 * action.execute(a)
        1 * action.execute(b)
    }

    def "notifies after task listener as tasks are executed"() {
        def closure = Mock(Closure) {
            _ * getMaximumNumberOfParameters() >> 1
        }
        def action = Mock(Action)

        final Task a = task("a")
        final Task b = task("b")

        when:
        taskExecuter.afterTask(closure)
        taskExecuter.afterTask(action)
        taskExecuter.addTasks([a, b])
        taskExecuter.execute()

        then:
        1 * closure.call(a)
        1 * closure.call(b)
        1 * action.execute(a)
        1 * action.execute(b)
    }

    def "does not execute filtered tasks"() {
        final Task a = task("a", task("a-dep"))
        Task b = task("b")
        Spec<Task> spec = new Spec<Task>() {
            public boolean isSatisfiedBy(Task element) {
                return element != a
            }
        }

        when:
        taskExecuter.useFilter(spec)
        taskExecuter.addTasks([a, b])

        then:
        taskExecuter.allTasks == [b]

        when:
        taskExecuter.execute()

        then:
        executedTasks == [b]
    }

    def "does not execute filtered dependencies"() {
        final Task a = task("a", task("a-dep"))
        Task b = task("b")
        Task c = task("c", a, b)
        Spec<Task> spec = new Spec<Task>() {
            public boolean isSatisfiedBy(Task element) {
                return element != a
            }
        }

        when:
        taskExecuter.useFilter(spec)
        taskExecuter.addTasks([c])

        then:
        taskExecuter.allTasks == [b, c]

        when:
        taskExecuter.execute()

        then:
        executedTasks == [b, c]
    }

    def "will execute a task whose dependencies have been filtered on failure"() {
        final TaskFailureHandler handler = Mock(TaskFailureHandler)
        final RuntimeException failure = new RuntimeException()
        final Task a = brokenTask("a", failure)
        final Task b = task("b")
        final Task c = task("c", b)

        when:
        taskExecuter.useFailureHandler(handler)
        taskExecuter.useFilter(new Spec<Task>() {
            public boolean isSatisfiedBy(Task element) {
                return element != b
            }
        })
        taskExecuter.addTasks([a, c])
        taskExecuter.execute()

        then:
        def e = thrown(RuntimeException)
        e == failure

        and:
        executedTasks == [a, c]
    }

    def newTask(String name) {
        def mock = Mock(TaskInternal)
        _ * mock.name >> name
        _ * mock.identityPath >> project.identityPath.child(name)
        _ * mock.project >> project
        _ * mock.state >> Stub(TaskStateInternal) {
            getFailure() >> null
        }
        _ * mock.finalizedBy >> Stub(TaskDependency)
        _ * mock.mustRunAfter >> Stub(TaskDependency)
        _ * mock.shouldRunAfter >> Stub(TaskDependency)
        _ * mock.compareTo(_) >> { Task t -> name.compareTo(t.name) }
        _ * mock.outputs >> Stub(TaskOutputsInternal) {
            getFiles() >> project.files()
        }
        _ * mock.destroyables >> Stub(TaskDestroyablesInternal) {
            getFilesReadOnly() >> []
        }
        _ * mock.path >> ":${name}"
        return mock
    }

    def task(String name, Task... dependsOn=[]) {
        def mock = newTask(name)
        addDependencies(mock, dependsOn)
        return mock
    }

    def addDependencies(Task task, Task... dependsOn) {
        _ * task.taskDependencies >> Stub(TaskDependency) {
            getDependencies(_) >> (dependsOn as Set)
        }
    }

    def brokenTask(String name, RuntimeException failure) {
        def mock = Mock(TaskInternal)
        _ * mock.name >> name
        _ * mock.identityPath >> project.identityPath.child(name)
        _ * mock.project >> project
        _ * mock.state >> Stub(TaskStateInternal) {
            getFailure() >> failure
            rethrowFailure() >> { throw failure }
        }
        _ * mock.taskDependencies >> Stub(TaskDependency)
        _ * mock.finalizedBy >> Stub(TaskDependency)
        _ * mock.mustRunAfter >> Stub(TaskDependency)
        _ * mock.shouldRunAfter >> Stub(TaskDependency)
        _ * mock.compareTo(_) >> { Task t -> name.compareTo(t.name) }
        _ * mock.outputs >> Stub(TaskOutputsInternal) {
            getFiles() >> project.files()
        }
        _ * mock.destroyables >> Stub(TaskDestroyablesInternal) {
            getFiles() >> []
        }
        _ * mock.path >> ":${name}"
        return mock
    }
}<|MERGE_RESOLUTION|>--- conflicted
+++ resolved
@@ -81,13 +81,7 @@
         taskExecuter.execute()
 
         then:
-<<<<<<< HEAD
-        1 * legacyListener.beforeExecute(_, _) >> { TaskOperationInternal t, e ->
-            assert t.task == a
-        }
-=======
         1 * executorFactory.create(_) >> Mock(StoppableExecutor)
->>>>>>> afd5fa57
         1 * listener.beforeExecute(a)
         1 * listener.afterExecute(a, a.state)
 
