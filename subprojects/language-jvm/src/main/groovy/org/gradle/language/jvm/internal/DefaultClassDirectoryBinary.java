/*
 * Copyright 2013 the original author or authors.
 *
 * Licensed under the Apache License, Version 2.0 (the "License");
 * you may not use this file except in compliance with the License.
 * You may obtain a copy of the License at
 *
 *      http://www.apache.org/licenses/LICENSE-2.0
 *
 * Unless required by applicable law or agreed to in writing, software
 * distributed under the License is distributed on an "AS IS" BASIS,
 * WITHOUT WARRANTIES OR CONDITIONS OF ANY KIND, either express or implied.
 * See the License for the specific language governing permissions and
 * limitations under the License.
 */
package org.gradle.language.jvm.internal;

import org.gradle.api.DomainObjectCollection;
import org.gradle.api.Nullable;
import org.gradle.api.Task;
import org.gradle.api.internal.DefaultDomainObjectSet;
import org.gradle.api.tasks.TaskDependency;
import org.gradle.language.base.LanguageSourceSet;
import org.gradle.language.base.internal.TaskNamerForBinaries;
import org.gradle.language.jvm.ClassDirectoryBinary;

import java.io.File;

public class DefaultClassDirectoryBinary implements ClassDirectoryBinary {
    private final String name;
    private final String baseName;
    private File classesDir;
    private File resourcesDir;
    private final DomainObjectCollection<LanguageSourceSet> source = new DefaultDomainObjectSet<LanguageSourceSet>(LanguageSourceSet.class);
    private Task classesTask;

    public DefaultClassDirectoryBinary(String name) {
        this.name = name;
        this.baseName = removeClassesSuffix(name);
    }

    private String removeClassesSuffix(String name) {
        if (name.endsWith("Classes")) {
            return name.substring(0, name.length() - 7);
        }
        return name;
    }

    public String getName() {
        return name;
    }

    public File getClassesDir() {
        return classesDir;
    }

    public void setClassesDir(File classesDir) {
        this.classesDir = classesDir;
    }

    public File getResourcesDir() {
        return resourcesDir;
    }

    public void setResourcesDir(File resourcesDir) {
        this.resourcesDir = resourcesDir;
    }

    public DomainObjectCollection<LanguageSourceSet> getSource() {
        return source;
    }

    public TaskDependency getBuildDependencies() {
        return null;  //TODO
    }

    public Task getClassesTask() {
        return classesTask;
    }

    public void setClassesTask(Task classesTask) {
        this.classesTask = classesTask;
    }

    public String getTaskName(@Nullable String verb, @Nullable String target) {
<<<<<<< HEAD
        if (verb == null && target == null) {
            return GUtil.toLowerCamelCase(baseName);
        }
        if (verb == null) {
            return GUtil.toLowerCamelCase(String.format("%s %s", getTaskBaseName(), target));
        }
        if (target == null) {
            return GUtil.toLowerCamelCase(String.format("%s %s", verb, baseName));
        }
        return GUtil.toLowerCamelCase(String.format("%s %s %s", verb, getTaskBaseName(), target));
    }

    private String getTaskBaseName() {
        return baseName.equals("main") ? "" : baseName;
=======
        String shortName = baseName.equals("main") ? "" : baseName;
        return new TaskNamerForBinaries(baseName, shortName).getTaskName(verb, target);
>>>>>>> 8684ea81
    }

    public String toString() {
        return String.format("classes '%s'", baseName);
    }
}<|MERGE_RESOLUTION|>--- conflicted
+++ resolved
@@ -83,25 +83,8 @@
     }
 
     public String getTaskName(@Nullable String verb, @Nullable String target) {
-<<<<<<< HEAD
-        if (verb == null && target == null) {
-            return GUtil.toLowerCamelCase(baseName);
-        }
-        if (verb == null) {
-            return GUtil.toLowerCamelCase(String.format("%s %s", getTaskBaseName(), target));
-        }
-        if (target == null) {
-            return GUtil.toLowerCamelCase(String.format("%s %s", verb, baseName));
-        }
-        return GUtil.toLowerCamelCase(String.format("%s %s %s", verb, getTaskBaseName(), target));
-    }
-
-    private String getTaskBaseName() {
-        return baseName.equals("main") ? "" : baseName;
-=======
         String shortName = baseName.equals("main") ? "" : baseName;
         return new TaskNamerForBinaries(baseName, shortName).getTaskName(verb, target);
->>>>>>> 8684ea81
     }
 
     public String toString() {
