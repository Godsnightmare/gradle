--- conflicted
+++ resolved
@@ -42,13 +42,8 @@
     def buildDir = new File("buildDir")
     def namingSchemeBuilder = Mock(BinaryNamingSchemeBuilder)
     def toolChain = Mock(JavaToolChainInternal)
-<<<<<<< HEAD
     def rule = new JvmComponentPlugin()
-    def platforms = Mock(PlatformContainer)
-=======
-    def rule = new JvmComponentPlugin.Rules()
     def platforms = Mock(PlatformResolver)
->>>>>>> 5723e234
     CollectionBuilder<JarBinarySpec> binaries = Mock(CollectionBuilder)
     def instantiator = Mock(Instantiator)
     def mainSourceSet = new DefaultFunctionalSourceSet("ss", new DirectInstantiator(), Stub(ProjectSourceSet))
