/*
 * Copyright 2012 the original author or authors.
 *
 * Licensed under the Apache License, Version 2.0 (the "License");
 * you may not use this file except in compliance with the License.
 * You may obtain a copy of the License at
 *
 *      http://www.apache.org/licenses/LICENSE-2.0
 *
 * Unless required by applicable law or agreed to in writing, software
 * distributed under the License is distributed on an "AS IS" BASIS,
 * WITHOUT WARRANTIES OR CONDITIONS OF ANY KIND, either express or implied.
 * See the License for the specific language governing permissions and
 * limitations under the License.
 */
package org.gradle.api.internal.artifacts.repositories.resolver;

import com.google.common.collect.ImmutableSet;
import org.apache.ivy.core.module.descriptor.Artifact;
import org.apache.ivy.core.module.descriptor.DefaultArtifact;
import org.apache.ivy.core.module.id.ModuleRevisionId;
import org.apache.ivy.plugins.matcher.PatternMatcher;
import org.gradle.api.Transformer;
import org.gradle.api.artifacts.ArtifactIdentifier;
import org.gradle.api.artifacts.ModuleVersionIdentifier;
import org.gradle.api.artifacts.resolution.SoftwareArtifact;
import org.gradle.api.internal.artifacts.DefaultArtifactIdentifier;
import org.gradle.api.internal.artifacts.DefaultModuleVersionIdentifier;
<<<<<<< HEAD
=======
import org.gradle.api.internal.artifacts.MavenCandidateArtifacts;
>>>>>>> 0c4f4bd8
import org.gradle.api.internal.artifacts.ivyservice.IvyUtil;
import org.gradle.api.internal.artifacts.ivyservice.ivyresolve.BuildableModuleVersionMetaDataResolveResult;
import org.gradle.api.internal.artifacts.ivyservice.ivyresolve.ModuleSource;
import org.gradle.api.internal.artifacts.ivyservice.ivyresolve.parser.GradlePomModuleDescriptorParser;
import org.gradle.api.internal.artifacts.ivyservice.ivyresolve.strategy.ResolverStrategy;
import org.gradle.api.internal.artifacts.metadata.DefaultModuleVersionArtifactMetaData;
import org.gradle.api.internal.artifacts.metadata.DependencyMetaData;
import org.gradle.api.internal.artifacts.metadata.ModuleVersionArtifactMetaData;
import org.gradle.api.internal.artifacts.metadata.ModuleVersionMetaData;
import org.gradle.api.internal.artifacts.repositories.transport.RepositoryTransport;
import org.gradle.api.internal.artifacts.resolution.ComponentMetaDataArtifact;
import org.gradle.api.internal.externalresource.local.LocallyAvailableResourceFinder;
import org.gradle.api.internal.resource.ResourceNotFoundException;
import org.gradle.api.resources.ResourceException;
import org.gradle.util.CollectionUtils;
import org.gradle.util.DeprecationLogger;
import org.slf4j.Logger;
import org.slf4j.LoggerFactory;

import java.io.File;
import java.io.IOException;
import java.net.URI;
import java.util.*;

public class MavenResolver extends ExternalResourceResolver implements PatternBasedResolver {
    private static final Logger LOGGER = LoggerFactory.getLogger(MavenResolver.class);
    private final RepositoryTransport transport;
    private final String root;
    private final List<String> artifactRoots = new ArrayList<String>();
    private String pattern = MavenPattern.M2_PATTERN;
    private boolean usepoms = true;
    private boolean useMavenMetadata = true;
    private final MavenMetadataLoader mavenMetaDataLoader;

    public MavenResolver(String name, URI rootUri, RepositoryTransport transport,
                         LocallyAvailableResourceFinder<ArtifactIdentifier> locallyAvailableResourceFinder,
                         ResolverStrategy resolverStrategy) {
        super(name, transport.getRepository(),
                new ChainedVersionLister(new MavenVersionLister(transport.getRepository()), new ResourceVersionLister(transport.getRepository())),
                locallyAvailableResourceFinder, new GradlePomModuleDescriptorParser(), resolverStrategy);
        transport.configureCacheManager(this);

        this.mavenMetaDataLoader = new MavenMetadataLoader(transport.getRepository());
        this.transport = transport;
        this.root = transport.convertToPath(rootUri);

        super.setM2compatible(true);

        // SNAPSHOT revisions are changing revisions
        setChangingMatcher(PatternMatcher.REGEXP);
        setChangingPattern(".*-SNAPSHOT");

        updatePatterns();
    }

    public void getDependency(DependencyMetaData dependency, BuildableModuleVersionMetaDataResolveResult result) {
        if (isSnapshotVersion(dependency)) {
            final TimestampedModuleSource uniqueSnapshotVersion = findUniqueSnapshotVersion(dependency.getDescriptor().getDependencyRevisionId());
            if (uniqueSnapshotVersion != null) {
                resolveUniqueSnapshotDependency(dependency, result, uniqueSnapshotVersion);
                return;
            }
        }

        resolveStaticDependency(dependency, result, createArtifactResolver());
    }

    private void resolveUniqueSnapshotDependency(DependencyMetaData dependency, BuildableModuleVersionMetaDataResolveResult result, TimestampedModuleSource snapshotSource) {
        resolveStaticDependency(dependency, result, createArtifactResolver(snapshotSource));
        if (result.getState() == BuildableModuleVersionMetaDataResolveResult.State.Resolved) {
            result.setModuleSource(snapshotSource);
        }
    }

    private boolean isSnapshotVersion(DependencyMetaData dd) {
        return dd.getRequested().getVersion().endsWith("SNAPSHOT");
    }

    protected File download(ArtifactIdentifier artifactId, ModuleSource moduleSource) throws IOException {
        if (moduleSource instanceof TimestampedModuleSource) {
            return downloadArtifact(artifactId, createArtifactResolver((TimestampedModuleSource) moduleSource));
        } else {
            return downloadArtifact(artifactId, createArtifactResolver());
        }
    }

    private ArtifactResolver createArtifactResolver(TimestampedModuleSource timestampedModuleSource) {
        final String timestampedVersion = timestampedModuleSource.getTimestampedVersion();
        Transformer<String, String> patternTransformer = new Transformer<String, String>() {
            public String transform(String original) {
                return original.replaceFirst("\\-\\[revision\\]", "-" + timestampedVersion);
            }
        };
        return new ArtifactResolver(
                CollectionUtils.collect(getIvyPatterns(), patternTransformer),
                CollectionUtils.collect(getArtifactPatterns(), patternTransformer));
    }

    public void addArtifactLocation(URI baseUri, String pattern) {
        if (pattern != null && pattern.length() > 0) {
            throw new IllegalArgumentException("Maven Resolver only supports a single pattern. It cannot be provided on a per-location basis.");
        }
        artifactRoots.add(transport.convertToPath(baseUri));

        updatePatterns();
    }

    public void addDescriptorLocation(URI baseUri, String pattern) {
        throw new UnsupportedOperationException("Cannot have multiple descriptor urls for MavenResolver");
    }

    private String getWholePattern() {
        return root + pattern;
    }

    private void updatePatterns() {
        if (isUsepoms()) {
            setIvyPatterns(Collections.singletonList(getWholePattern()));
        } else {
            setIvyPatterns(Collections.<String>emptyList());
        }

        List<String> artifactPatterns = new ArrayList<String>();
        artifactPatterns.add(getWholePattern());
        for (String artifactRoot : artifactRoots) {
            artifactPatterns.add(artifactRoot + pattern);
        }
        setArtifactPatterns(artifactPatterns);
    }

    @Override
    protected ArtifactIdentifier getMetaDataArtifactFor(ModuleVersionIdentifier moduleVersionIdentifier) {
        if (isUsepoms()) {
            return new DefaultArtifactIdentifier(moduleVersionIdentifier, moduleVersionIdentifier.getName(), "pom", "pom", null);
        }

        return null;
    }

    private TimestampedModuleSource findUniqueSnapshotVersion(ModuleRevisionId moduleRevisionId) {
        ModuleVersionIdentifier moduleVersionIdentifier = DefaultModuleVersionIdentifier.newId(moduleRevisionId);
        DefaultArtifactIdentifier pomArtifact = new DefaultArtifactIdentifier(moduleVersionIdentifier, moduleVersionIdentifier.getName(), "pom", "pom", null);
        String metadataLocation = toResourcePattern(getWholePattern()).toModuleVersionPath(pomArtifact) + "/maven-metadata.xml";
        MavenMetadata mavenMetadata = parseMavenMetadata(metadataLocation);

        if (mavenMetadata.timestamp != null) {
            // we have found a timestamp, so this is a snapshot unique version
            String rev = moduleRevisionId.getRevision();
            rev = rev.substring(0, rev.length() - "SNAPSHOT".length());
            rev = rev + mavenMetadata.timestamp + "-" + mavenMetadata.buildNumber;
            return new TimestampedModuleSource(rev);
        }
        return null;
    }

    private MavenMetadata parseMavenMetadata(String metadataLocation) {
        if (shouldUseMavenMetadata(pattern)) {
            try {
                return mavenMetaDataLoader.load(metadataLocation);
            } catch (ResourceNotFoundException e) {
                return new MavenMetadata();
            } catch (ResourceException e) {
                LOGGER.warn("impossible to access Maven metadata file, ignored.", e);
            }
        }
        return new MavenMetadata();
    }

    // A bunch of configuration properties that we don't (yet) support in our model via the DSL. Users can still tweak these on the resolver using mavenRepo().
    public boolean isUsepoms() {
        return usepoms;
    }

    public void setUsepoms(boolean usepoms) {
        this.usepoms = usepoms;
        updatePatterns();
    }

    public boolean isUseMavenMetadata() {
        return useMavenMetadata;
    }

    @Deprecated
    public void setUseMavenMetadata(boolean useMavenMetadata) {
        DeprecationLogger.nagUserOfDiscontinuedMethod("MavenResolver.setUseMavenMetadata(boolean)");
        this.useMavenMetadata = useMavenMetadata;
        if (useMavenMetadata) {
            this.versionLister = new ChainedVersionLister(
                    new MavenVersionLister(getRepository()),
                    new ResourceVersionLister(getRepository()));
        } else {
            this.versionLister = new ResourceVersionLister(getRepository());
        }
    }

    private boolean shouldUseMavenMetadata(String pattern) {
        return isUseMavenMetadata() && pattern.endsWith(MavenPattern.M2_PATTERN);
    }

    public String getPattern() {
        return pattern;
    }

    public void setPattern(String pattern) {
        if (pattern == null) {
            throw new NullPointerException("pattern must not be null");
        }
        this.pattern = pattern;
        updatePatterns();
    }

    public String getRoot() {
        return root;
    }

    public void setRoot(String root) {
        throw new UnsupportedOperationException("Cannot configure root on mavenRepo. Use 'url' property instead.");
    }

    @Override
    public void setM2compatible(boolean compatible) {
        if (!compatible) {
            throw new IllegalArgumentException("Cannot set m2compatible = false on mavenRepo.");
        }
    }

    public Set<ModuleVersionArtifactMetaData> getTypedArtifacts(ModuleVersionMetaData module, Class<? extends SoftwareArtifact> artifactType) {
<<<<<<< HEAD
        if (artifactType == JvmLibraryJavadocArtifact.class) {
            return ImmutableSet.of(createArtifactMetaData(module, "javadoc", "javadoc"));
        }

        if (artifactType == JvmLibrarySourcesArtifact.class) {
            return ImmutableSet.of(createArtifactMetaData(module, "source", "sources"));
        }

        if (artifactType == ComponentMetaDataArtifact.class) {
            Artifact pomArtifact = DefaultArtifact.newPomArtifact(IvyUtil.createModuleRevisionId(module.getId()), new Date());
            return ImmutableSet.<ModuleVersionArtifactMetaData>of(new DefaultModuleVersionArtifactMetaData(module, pomArtifact));
        }
=======
        if (artifactType == ComponentMetaDataArtifact.class) {
            Artifact pomArtifact = DefaultArtifact.newPomArtifact(IvyUtil.createModuleRevisionId(module.getId()), new Date());
            return ImmutableSet.<ModuleVersionArtifactMetaData>of(new DefaultModuleVersionArtifactMetaData(module, pomArtifact));
        }

        return new MavenCandidateArtifacts().get(module, artifactType);
    }
>>>>>>> 0c4f4bd8

    @Override
    protected Set<ModuleVersionArtifactMetaData> getOptionalMainArtifacts(ModuleVersionMetaData module) {
        if (module.isMetaDataOnly()) {
            ModuleVersionArtifactMetaData possibleJarArtifact = createArtifactMetaData(module, "jar", null);
            if (artifactExists(possibleJarArtifact)) {
                return ImmutableSet.of(possibleJarArtifact);
            }
        }
        return Collections.emptySet();
    }

<<<<<<< HEAD
    @Override
    protected Set<ModuleVersionArtifactMetaData> getOptionalMainArtifacts(ModuleVersionMetaData module) {
        if (module.isMetaDataOnly()) {
            ModuleVersionArtifactMetaData possibleJarArtifact = createArtifactMetaData(module, "jar", null);
            if (artifactExists(possibleJarArtifact)) {
                return ImmutableSet.of(possibleJarArtifact);
            }
        }
        return Collections.emptySet();
    }

=======
>>>>>>> 0c4f4bd8
    private ModuleVersionArtifactMetaData createArtifactMetaData(ModuleVersionMetaData module, String type, String classifier) {
        Map extraAttributes = classifier == null ? Collections.emptyMap() : Collections.singletonMap("m:classifier", classifier);
        Artifact artifact = new DefaultArtifact(module.getDescriptor().getModuleRevisionId(), null,
                module.getId().getName(), type, "jar", extraAttributes);
        return new DefaultModuleVersionArtifactMetaData(module, artifact);
    }

    protected static class TimestampedModuleSource implements ModuleSource {
        public String getTimestampedVersion() {
            return timestampedVersion;
        }

        private final String timestampedVersion;

        public TimestampedModuleSource(String uniqueSnapshotVersion) {
            this.timestampedVersion = uniqueSnapshotVersion;
        }
    }
}<|MERGE_RESOLUTION|>--- conflicted
+++ resolved
@@ -26,10 +26,7 @@
 import org.gradle.api.artifacts.resolution.SoftwareArtifact;
 import org.gradle.api.internal.artifacts.DefaultArtifactIdentifier;
 import org.gradle.api.internal.artifacts.DefaultModuleVersionIdentifier;
-<<<<<<< HEAD
-=======
 import org.gradle.api.internal.artifacts.MavenCandidateArtifacts;
->>>>>>> 0c4f4bd8
 import org.gradle.api.internal.artifacts.ivyservice.IvyUtil;
 import org.gradle.api.internal.artifacts.ivyservice.ivyresolve.BuildableModuleVersionMetaDataResolveResult;
 import org.gradle.api.internal.artifacts.ivyservice.ivyresolve.ModuleSource;
@@ -257,28 +254,14 @@
     }
 
     public Set<ModuleVersionArtifactMetaData> getTypedArtifacts(ModuleVersionMetaData module, Class<? extends SoftwareArtifact> artifactType) {
-<<<<<<< HEAD
-        if (artifactType == JvmLibraryJavadocArtifact.class) {
-            return ImmutableSet.of(createArtifactMetaData(module, "javadoc", "javadoc"));
-        }
-
-        if (artifactType == JvmLibrarySourcesArtifact.class) {
-            return ImmutableSet.of(createArtifactMetaData(module, "source", "sources"));
-        }
 
         if (artifactType == ComponentMetaDataArtifact.class) {
             Artifact pomArtifact = DefaultArtifact.newPomArtifact(IvyUtil.createModuleRevisionId(module.getId()), new Date());
             return ImmutableSet.<ModuleVersionArtifactMetaData>of(new DefaultModuleVersionArtifactMetaData(module, pomArtifact));
         }
-=======
-        if (artifactType == ComponentMetaDataArtifact.class) {
-            Artifact pomArtifact = DefaultArtifact.newPomArtifact(IvyUtil.createModuleRevisionId(module.getId()), new Date());
-            return ImmutableSet.<ModuleVersionArtifactMetaData>of(new DefaultModuleVersionArtifactMetaData(module, pomArtifact));
-        }
 
         return new MavenCandidateArtifacts().get(module, artifactType);
     }
->>>>>>> 0c4f4bd8
 
     @Override
     protected Set<ModuleVersionArtifactMetaData> getOptionalMainArtifacts(ModuleVersionMetaData module) {
@@ -291,20 +274,6 @@
         return Collections.emptySet();
     }
 
-<<<<<<< HEAD
-    @Override
-    protected Set<ModuleVersionArtifactMetaData> getOptionalMainArtifacts(ModuleVersionMetaData module) {
-        if (module.isMetaDataOnly()) {
-            ModuleVersionArtifactMetaData possibleJarArtifact = createArtifactMetaData(module, "jar", null);
-            if (artifactExists(possibleJarArtifact)) {
-                return ImmutableSet.of(possibleJarArtifact);
-            }
-        }
-        return Collections.emptySet();
-    }
-
-=======
->>>>>>> 0c4f4bd8
     private ModuleVersionArtifactMetaData createArtifactMetaData(ModuleVersionMetaData module, String type, String classifier) {
         Map extraAttributes = classifier == null ? Collections.emptyMap() : Collections.singletonMap("m:classifier", classifier);
         Artifact artifact = new DefaultArtifact(module.getDescriptor().getModuleRevisionId(), null,
